--- conflicted
+++ resolved
@@ -984,12 +984,8 @@
         Args:
             source_model (SourceModel): SourceModel object containing the quantification results,
               i.e., all_source_locations, emission rate and individual_source_labels. The individual_source_labels
-<<<<<<< HEAD
               attached to the source_model object can be used to add labels for the fixed sources on the source map.
             sensor_object (Union[SensorGroup, Sensor]): Sensor object associated with the analysis.
-=======
-              are used to add the label for the fixed sources on the quantification map.
->>>>>>> 5c37c01f
             bin_size_x (float, optional): Size of the bins in the x-direction. Defaults to 1.
             bin_size_y (float, optional): Size of the bins in the y-direction. Defaults to 1.
             normalized_count_limit (float, optional): Limit for the normalized count to show on the map.
